pub const ABOUT_MESSAGE: &str = "Hi, I am Unicode Info Bot.

I'll tell you exactly what characters are in your message. \
Just send me any message. I have to stop at 50 characters otherwise the links would no \
longer work. If you need to see more than 50 characters, check out my extra commands \
by sending /help.

To see an example of how I work, just send any text that isn't a command.

Made in Rust by @JuanPotato
https://github.com/JuanPotato/unicode\\_bot";

pub const HELP_MESSAGE: &str = "`/about or /start` - Returns a little blurb about the bot.
`/help` - Returns this message showing all the commands.
`/raw` - Reply to a message that was interpreted as a command with `/raw` to get that message's \
breakdown.
`/filter CHARACTERS` - Reply to a message to break it down while ignoring all given CHARACTERS

All other non-command messages are responded with a breakdown of that message's characters \
<<<<<<< HEAD
(up to 50 characters).";
=======
(up to 50 characters).";

pub const NEED_REPLY_MESSAGE: &str = "You need to reply to a message to use this command.";

pub const NEED_REPLY_TEXT_MESSAGE: &str = "Couldn't find any text in the message you replied to.";
>>>>>>> 03e413b9
<|MERGE_RESOLUTION|>--- conflicted
+++ resolved
@@ -17,12 +17,8 @@
 `/filter CHARACTERS` - Reply to a message to break it down while ignoring all given CHARACTERS
 
 All other non-command messages are responded with a breakdown of that message's characters \
-<<<<<<< HEAD
-(up to 50 characters).";
-=======
 (up to 50 characters).";
 
 pub const NEED_REPLY_MESSAGE: &str = "You need to reply to a message to use this command.";
 
-pub const NEED_REPLY_TEXT_MESSAGE: &str = "Couldn't find any text in the message you replied to.";
->>>>>>> 03e413b9
+pub const NEED_REPLY_TEXT_MESSAGE: &str = "Couldn't find any text in the message you replied to.";