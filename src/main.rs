/* This Source Code Form is subject to the terms of the Mozilla Public
 * License, v. 2.0. If a copy of the MPL was not distributed with this
 * file, You can obtain one at http://mozilla.org/MPL/2.0/. */

use std::fs::File;
use std::io::Read;

use futures::StreamExt;
use serde_derive::{Deserialize, Serialize};
use structopt::StructOpt;
use tg_botapi::methods::{AnswerInlineQuery, SendMessage};
use tg_botapi::types::{
    ChatType, InlineQuery, InlineQueryResultArticle, InputTextMessageContent, Message, ParseMode,
    UpdateType,
};
use tg_botapi::Bot;

mod messages;

#[derive(Serialize, Deserialize)]
struct Config {
    token: String,
}

#[derive(Debug, StructOpt)]
struct CliArgs {
    /// Telegram bot api token to use
    #[structopt(long = "token", short = "t", required_unless = "config_file")]
    token: Option<String>,

    /// Config file that holds the token in toml format
    #[structopt(long = "config", short = "c", conflicts_with = "token")]
    config_file: Option<String>,
}

#[tokio::main]
async fn main() {
    let args = CliArgs::from_args();

    let token = if args.token.is_some() {
        args.token.unwrap()
    } else {
        let mut config_file =
            File::open(args.config_file.unwrap()).expect("Could not open config file");

        let mut config_contents = String::new();
        config_file
            .read_to_string(&mut config_contents)
            .expect("Could not read config file");

        let config: Config = toml::from_str(&config_contents).expect("Could not parse config file");

        config.token
    };

    run_bot(token).await;
}

async fn run_bot(token: String) {
    let bot = Bot::new(token);

    let mut updates = bot.start_polling();

    while let Some(update) = updates.next().await {
        match update.update_type {
            UpdateType::Message(message) => {
                tokio::spawn(handle_message(bot.clone(), message));
            }

            UpdateType::InlineQuery(query) => {
                tokio::spawn(handle_inline_query(bot.clone(), query));
            }
            _ => {}
        }
    }
}

async fn handle_message(bot: Bot, msg: Message) {
    if msg.chat.chat_type == ChatType::Private {
        let msg_text = match msg.get_text() {
            // Cloned because otherwise the entire message stays borrowed.
            Some(text) => text.clone(),
            None => return,
        };

        let (cmd, args): (&str, Option<&str>) = {
            match msg_text.find(|c: char| c.is_ascii_whitespace()) {
                Some(ix) => {
                    let (cmd, args) = msg_text.split_at(ix);
                    (cmd, Some(&args[1..]))
                }

                None => (msg_text.as_str(), None),
            }
        };

        match cmd {
            "/start" | "/about" => {
                let mut req = SendMessage::new(msg.chat.id, messages::ABOUT_MESSAGE);
                req.parse_mode = ParseMode::Markdown;
                req.disable_web_page_preview = Some(true);

                bot.send(&req).await.unwrap();
            }

            "/help" => {
                let mut req = SendMessage::new(msg.chat.id, messages::HELP_MESSAGE);
                req.parse_mode = ParseMode::Markdown;
                req.disable_web_page_preview = Some(true);

                bot.send(&req).await.unwrap();
            }

            // Reply to a message that was interpreted as a command to get its breakdown
            "/raw" => {
                if let Some(reply) = msg.reply_to_message {
                    if let Some(reply_text) = reply.get_text() {
                        let mut req = SendMessage::new(msg.chat.id, get_char_names(reply_text));
                        req.parse_mode = ParseMode::Markdown;
                        req.disable_web_page_preview = Some(true);

                        bot.send(&req).await.unwrap();
                    } else {
                        let req =
                            SendMessage::new(msg.chat.id, messages::NEED_REPLY_TEXT_MESSAGE);
                        bot.send(&req).await.unwrap();
                    }
                } else {
                    let req = SendMessage::new(msg.chat.id, messages::NEED_REPLY_MESSAGE);
                    bot.send(&req).await.unwrap();
                }
            }

<<<<<<< HEAD
            "/codepoint" => {
                if msg_parts.len() > 1 {
                    let codepoint = msg_parts[1];
                    let codepoint = codepoint.to_lowercase();
                    let codepoint = match codepoint.strip_prefix('u') {
                        Some(c) => c,
                        None => &codepoint,
                    };

                    if let Ok(unicode) = u32::from_str_radix(codepoint, 16) {
                        if let Some(c) = char::from_u32(unicode) {
                            let req = SendMessage::new(msg.chat.id, c.to_string());
                            bot.send(&req).await.unwrap();
                        } else {
                            let req = SendMessage::new(msg.chat.id, messages::INVALID_CODEPOINT);
                            bot.send(&req).await.unwrap();
                        }
                    } else {
                        let req = SendMessage::new(msg.chat.id, messages::INVALID_CODEPOINT);
                        bot.send(&req).await.unwrap();
                    }
                } else {
                    let req = SendMessage::new(msg.chat.id, messages::NO_CODEPOINT);
                    bot.send(&req).await.unwrap();
=======
            // Filter away certain characters
            "/filter" => {
                if let Some(reply) = msg.reply_to_message {
                    if let Some(reply_text) = reply.get_text() {
                        if let Some(args) = args {
                            let reply = get_char_names_filtered(reply_text, args);

                            if !reply.is_empty() {
                                let mut req = SendMessage::new(msg.chat.id, reply);
                                req.parse_mode = ParseMode::Markdown;
                                req.disable_web_page_preview = Some(true);

                                bot.send(&req).await.unwrap();
                            }
                        }
                    }
>>>>>>> 47b39e6f
                }
            }

            _ => {
                let mut req = SendMessage::new(msg.chat.id, get_char_names(&msg_text));
                req.parse_mode = ParseMode::Markdown;
                req.disable_web_page_preview = Some(true);

                bot.send(&req).await.unwrap();
            }
        }
    }
}

async fn handle_inline_query(bot: Bot, query: InlineQuery) {
    if query.query.is_empty() {
        return;
    }

    let mut response = AnswerInlineQuery::new(query.id, Vec::new());

    let char_names = get_char_names(&query.query);
    let mut content: InputTextMessageContent = char_names.into();
    content.parse_mode = ParseMode::Markdown;

    response.add(InlineQueryResultArticle::new("ID", query.query, content));

    response.cache_time = Some(0);

    response.is_personal = Some(false);

    bot.send(&response).await.unwrap();
}

#[inline(always)]
fn get_char_names(string: &str) -> String {
    _get_char_names_filtered(string, None)
}

#[inline(always)]
fn get_char_names_filtered(string: &str, filter: &str) -> String {
    _get_char_names_filtered(string, Some(filter))
}

fn _get_char_names_filtered(string: &str, filter: Option<&str>) -> String {
    let mut text = String::with_capacity(4096); // max telegram message length
    let mut entities = 0;

    for c in string.chars() {
        if let Some(f) = filter {
            if f.contains(c) {
                continue;
            }
        }

        let name = charname::get_name(c as u32);

        let new_part = format!(
            "`U+{val:04X}` [{}](https://fileformat.info/info/unicode/char/{val:X})\n",
            name,
            val = c as u32
        );
        entities += 1;

        // Don't want to exceed message limit or message entity limit
        if text.len() + new_part.len() >= 4000 || entities > 50 {
            text.push_str("\nYour mesage has been truncated because it was too big");
            break;
        } else {
            text.push_str(&new_part);
        }
    }

    text
}<|MERGE_RESOLUTION|>--- conflicted
+++ resolved
@@ -121,8 +121,7 @@
 
                         bot.send(&req).await.unwrap();
                     } else {
-                        let req =
-                            SendMessage::new(msg.chat.id, messages::NEED_REPLY_TEXT_MESSAGE);
+                        let req = SendMessage::new(msg.chat.id, messages::NEED_REPLY_TEXT_MESSAGE);
                         bot.send(&req).await.unwrap();
                     }
                 } else {
@@ -131,10 +130,27 @@
                 }
             }
 
-<<<<<<< HEAD
+            // Filter away certain characters
+            "/filter" => {
+                if let Some(reply) = msg.reply_to_message {
+                    if let Some(reply_text) = reply.get_text() {
+                        if let Some(args) = args {
+                            let reply = get_char_names_filtered(reply_text, args);
+
+                            if !reply.is_empty() {
+                                let mut req = SendMessage::new(msg.chat.id, reply);
+                                req.parse_mode = ParseMode::Markdown;
+                                req.disable_web_page_preview = Some(true);
+
+                                bot.send(&req).await.unwrap();
+                            }
+                        }
+                    }
+                }
+            }
+
             "/codepoint" => {
-                if msg_parts.len() > 1 {
-                    let codepoint = msg_parts[1];
+                if let Some(codepoint) = args {
                     let codepoint = codepoint.to_lowercase();
                     let codepoint = match codepoint.strip_prefix('u') {
                         Some(c) => c,
@@ -156,24 +172,6 @@
                 } else {
                     let req = SendMessage::new(msg.chat.id, messages::NO_CODEPOINT);
                     bot.send(&req).await.unwrap();
-=======
-            // Filter away certain characters
-            "/filter" => {
-                if let Some(reply) = msg.reply_to_message {
-                    if let Some(reply_text) = reply.get_text() {
-                        if let Some(args) = args {
-                            let reply = get_char_names_filtered(reply_text, args);
-
-                            if !reply.is_empty() {
-                                let mut req = SendMessage::new(msg.chat.id, reply);
-                                req.parse_mode = ParseMode::Markdown;
-                                req.disable_web_page_preview = Some(true);
-
-                                bot.send(&req).await.unwrap();
-                            }
-                        }
-                    }
->>>>>>> 47b39e6f
                 }
             }
 
